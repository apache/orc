--- conflicted
+++ resolved
@@ -623,21 +623,6 @@
         uint32_t stripeIndex, const std::set<uint32_t>& included) const = 0;
 
     /**
-<<<<<<< HEAD
-     * Trigger IO prefetch and cache the prefetched contents asynchronously.
-     * @param stripes the stripes to prefetch
-     * @param includeTypes the types to prefetch
-     * @param options the cache options for prefetched contents
-     */
-    virtual void preBuffer(const std::vector<int>& stripes, const std::list<uint64_t>& includeTypes,
-                           const CacheOptions& options) = 0;
-
-    /**
-     * Release cache entries whose boundary is less than the given value.
-     * @param boundary the boundary value to release cache entries
-     */
-    virtual void releaseBuffer(uint64_t boundary) = 0;
-=======
      * Get row group index of all selected columns in the specified stripe
      * @param stripeIndex index of the stripe to be read for row group index.
      * @param included index of selected columns to return (if not specified,
@@ -646,7 +631,21 @@
      */
     virtual std::map<uint32_t, RowGroupIndex> getRowGroupIndex(
         uint32_t stripeIndex, const std::set<uint32_t>& included = {}) const = 0;
->>>>>>> 08c3480a
+
+    /**
+     * Trigger IO prefetch and cache the prefetched contents asynchronously.
+     * @param stripes the stripes to prefetch
+     * @param includeTypes the types to prefetch
+     * @param options the cache options for prefetched contents
+     */
+    virtual void preBuffer(const std::vector<int>& stripes, const std::list<uint64_t>& includeTypes,
+                           const CacheOptions& options) = 0;
+
+    /**
+     * Release cache entries whose boundary is less than the given value.
+     * @param boundary the boundary value to release cache entries
+     */
+    virtual void releaseBuffer(uint64_t boundary) = 0;
   };
 
   /**
