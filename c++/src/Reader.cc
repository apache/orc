/**
 * Licensed to the Apache Software Foundation (ASF) under one
 * or more contributor license agreements.  See the NOTICE file
 * distributed with this work for additional information
 * regarding copyright ownership.  The ASF licenses this file
 * to you under the Apache License, Version 2.0 (the
 * "License"); you may not use this file except in compliance
 * with the License.  You may obtain a copy of the License at
 *
 *     http://www.apache.org/licenses/LICENSE-2.0
 *
 * Unless required by applicable law or agreed to in writing, software
 * distributed under the License is distributed on an "AS IS" BASIS,
 * WITHOUT WARRANTIES OR CONDITIONS OF ANY KIND, either express or implied.
 * See the License for the specific language governing permissions and
 * limitations under the License.
 */

#include "orc/Int128.hh"
#include "orc/OrcFile.hh"
#include "orc/Reader.hh"

#include "Adaptor.hh"
#include "ColumnReader.hh"
#include "Exceptions.hh"
#include "RLE.hh"
#include "TypeImpl.hh"

#include "wrap/coded-stream-wrapper.h"

#include <algorithm>
#include <iostream>
#include <limits>
#include <memory>
#include <sstream>
#include <string>
#include <vector>
#include <set>

namespace orc {

  std::string compressionKindToString(CompressionKind kind) {
    switch (static_cast<int>(kind)) {
    case CompressionKind_NONE:
      return "none";
    case CompressionKind_ZLIB:
      return "zlib";
    case CompressionKind_SNAPPY:
      return "snappy";
    case CompressionKind_LZO:
      return "lzo";
    case CompressionKind_LZ4:
      return "lz4";
    case CompressionKind_ZSTD:
      return "zstd";
    }
    std::stringstream buffer;
    buffer << "unknown - " << kind;
    return buffer.str();
  }

  std::string writerVersionToString(WriterVersion version) {
    switch (static_cast<int>(version)) {
    case WriterVersion_ORIGINAL:
      return "original";
    case WriterVersion_HIVE_8732:
      return "HIVE-8732";
    case WriterVersion_HIVE_4243:
      return "HIVE-4243";
    case WriterVersion_HIVE_12055:
      return "HIVE-12055";
    case WriterVersion_HIVE_13083:
      return "HIVE-13083";
    }
    std::stringstream buffer;
    buffer << "future - " << version;
    return buffer.str();
  }

  enum ColumnSelection {
    ColumnSelection_NONE = 0,
    ColumnSelection_FIELD_NAMES = 1,
    ColumnSelection_FIELD_IDS = 2,
    ColumnSelection_TYPE_IDS = 3
  };

  struct ReaderOptionsPrivate {
    ColumnSelection selection;
    std::list<uint64_t> includedColumnIndexes;
    bool isColumnIdIncluded;
    std::list<std::string> includedColumnNames;
    uint64_t dataStart;
    uint64_t dataLength;
    uint64_t tailLocation;
    bool throwOnHive11DecimalOverflow;
    int32_t forcedScaleOnHive11Decimal;
    std::ostream* errorStream;
    MemoryPool* memoryPool;
    std::string serializedTail;

    ReaderOptionsPrivate() {
<<<<<<< HEAD
      setIndexes = false;
      setNames = false;
      isColumnIdIncluded = false;
=======
      selection = ColumnSelection_NONE;
>>>>>>> 319f94c8
      dataStart = 0;
      dataLength = std::numeric_limits<uint64_t>::max();
      tailLocation = std::numeric_limits<uint64_t>::max();
      throwOnHive11DecimalOverflow = true;
      forcedScaleOnHive11Decimal = 6;
      errorStream = &std::cerr;
      memoryPool = getDefaultPool();
    }
  };

  ReaderOptions::ReaderOptions():
    privateBits(std::unique_ptr<ReaderOptionsPrivate>
                (new ReaderOptionsPrivate())) {
    // PASS
  }

  ReaderOptions::ReaderOptions(const ReaderOptions& rhs):
    privateBits(std::unique_ptr<ReaderOptionsPrivate>
                (new ReaderOptionsPrivate(*(rhs.privateBits.get())))) {
    // PASS
  }

  ReaderOptions::ReaderOptions(ReaderOptions& rhs) {
    // swap privateBits with rhs
    ReaderOptionsPrivate* l = privateBits.release();
    privateBits.reset(rhs.privateBits.release());
    rhs.privateBits.reset(l);
  }

  ReaderOptions& ReaderOptions::operator=(const ReaderOptions& rhs) {
    if (this != &rhs) {
      privateBits.reset(new ReaderOptionsPrivate(*(rhs.privateBits.get())));
    }
    return *this;
  }

  ReaderOptions::~ReaderOptions() {
    // PASS
  }

<<<<<<< HEAD
  ReaderOptions& ReaderOptions::include(const std::list<uint64_t>& include,
          bool isColumnIdIncluded) {
    privateBits->setIndexes = true;
=======
  ReaderOptions& ReaderOptions::include(const std::list<uint64_t>& include) {
    privateBits->selection = ColumnSelection_FIELD_IDS;
>>>>>>> 319f94c8
    privateBits->includedColumnIndexes.assign(include.begin(), include.end());
    privateBits->includedColumnNames.clear();
    privateBits->isColumnIdIncluded = isColumnIdIncluded;
    return *this;
  }

<<<<<<< HEAD
  bool ReaderOptions::isColumnIdIncluded() {
    return privateBits->isColumnIdIncluded;
  }

  ReaderOptions& ReaderOptions::include
       (const std::list<std::string>& include) {
    privateBits->setNames = true;
=======
  ReaderOptions& ReaderOptions::include(const std::list<std::string>& include) {
    privateBits->selection = ColumnSelection_FIELD_NAMES;
>>>>>>> 319f94c8
    privateBits->includedColumnNames.assign(include.begin(), include.end());
    privateBits->includedColumnIndexes.clear();
    return *this;
  }

  ReaderOptions& ReaderOptions::includeTypes(const std::list<uint64_t>& types) {
    privateBits->selection = ColumnSelection_TYPE_IDS;
    privateBits->includedColumnIndexes.assign(types.begin(), types.end());
    privateBits->includedColumnNames.clear();
    return *this;
  }

  ReaderOptions& ReaderOptions::range(uint64_t offset,
                                      uint64_t length) {
    privateBits->dataStart = offset;
    privateBits->dataLength = length;
    return *this;
  }

  ReaderOptions& ReaderOptions::setTailLocation(uint64_t offset) {
    privateBits->tailLocation = offset;
    return *this;
  }

  ReaderOptions& ReaderOptions::setMemoryPool(MemoryPool& pool) {
    privateBits->memoryPool = &pool;
    return *this;
  }

  ReaderOptions& ReaderOptions::setSerializedFileTail(const std::string& value
                                                      ) {
    privateBits->serializedTail = value;
    return *this;
  }

  MemoryPool* ReaderOptions::getMemoryPool() const{
    return privateBits->memoryPool;
  }

  bool ReaderOptions::getIndexesSet() const {
    return privateBits->selection == ColumnSelection_FIELD_IDS;
  }

  bool ReaderOptions::getTypeIdsSet() const {
    return privateBits->selection == ColumnSelection_TYPE_IDS;
  }

  const std::list<uint64_t>& ReaderOptions::getInclude() const {
    return privateBits->includedColumnIndexes;
  }

  bool ReaderOptions::getNamesSet() const {
    return privateBits->selection == ColumnSelection_FIELD_NAMES;
  }

  const std::list<std::string>& ReaderOptions::getIncludeNames() const {
    return privateBits->includedColumnNames;
  }

  uint64_t ReaderOptions::getOffset() const {
    return privateBits->dataStart;
  }

  uint64_t ReaderOptions::getLength() const {
    return privateBits->dataLength;
  }

  uint64_t ReaderOptions::getTailLocation() const {
    return privateBits->tailLocation;
  }

  ReaderOptions& ReaderOptions::throwOnHive11DecimalOverflow(bool shouldThrow){
    privateBits->throwOnHive11DecimalOverflow = shouldThrow;
    return *this;
  }

  bool ReaderOptions::getThrowOnHive11DecimalOverflow() const {
    return privateBits->throwOnHive11DecimalOverflow;
  }

  ReaderOptions& ReaderOptions::forcedScaleOnHive11Decimal(int32_t forcedScale
                                                           ) {
    privateBits->forcedScaleOnHive11Decimal = forcedScale;
    return *this;
  }

  int32_t ReaderOptions::getForcedScaleOnHive11Decimal() const {
    return privateBits->forcedScaleOnHive11Decimal;
  }

  ReaderOptions& ReaderOptions::setErrorStream(std::ostream& stream) {
    privateBits->errorStream = &stream;
    return *this;
  }

  std::ostream* ReaderOptions::getErrorStream() const {
    return privateBits->errorStream;
  }

  std::string ReaderOptions::getSerializedFileTail() const {
    return privateBits->serializedTail;
  }

  StreamInformation::~StreamInformation() {
    // PASS
  }

  StripeInformation::~StripeInformation() {
    // PASS
  }

  class ColumnStatisticsImpl: public ColumnStatistics {
  private:
    uint64_t valueCount;

  public:
    ColumnStatisticsImpl(const proto::ColumnStatistics& stats);
    virtual ~ColumnStatisticsImpl();

    uint64_t getNumberOfValues() const override {
      return valueCount;
    }

    std::string toString() const override {
      std::ostringstream buffer;
      buffer << "Column has " << valueCount << " values" << std::endl;
      return buffer.str();
    }
  };

  class BinaryColumnStatisticsImpl: public BinaryColumnStatistics {
  private:
    bool _hasTotalLength;
    uint64_t valueCount;
    uint64_t totalLength;

  public:
    BinaryColumnStatisticsImpl(const proto::ColumnStatistics& stats,
                               bool correctStats);
    virtual ~BinaryColumnStatisticsImpl();

    bool hasTotalLength() const override {
      return _hasTotalLength;
    }
    uint64_t getNumberOfValues() const override {
      return valueCount;
    }

    uint64_t getTotalLength() const override {
      if(_hasTotalLength){
        return totalLength;
      }else{
        throw ParseError("Total length is not defined.");
      }
    }

    std::string toString() const override {
      std::ostringstream buffer;
      buffer << "Data type: Binary" << std::endl
             << "Values: " << valueCount << std::endl;
      if(_hasTotalLength){
        buffer << "Total length: " << totalLength << std::endl;
      }else{
        buffer << "Total length: not defined" << std::endl;
      }
      return buffer.str();
    }
  };

  class BooleanColumnStatisticsImpl: public BooleanColumnStatistics {
  private:
    bool _hasCount;
    uint64_t valueCount;
    uint64_t trueCount;

  public:
    BooleanColumnStatisticsImpl(const proto::ColumnStatistics& stats, bool correctStats);
    virtual ~BooleanColumnStatisticsImpl();

    bool hasCount() const override {
      return _hasCount;
    }

    uint64_t getNumberOfValues() const override {
      return valueCount;
    }

    uint64_t getFalseCount() const override {
      if(_hasCount){
        return valueCount - trueCount;
      }else{
        throw ParseError("False count is not defined.");
      }
    }

    uint64_t getTrueCount() const override {
      if(_hasCount){
        return trueCount;
      }else{
        throw ParseError("True count is not defined.");
      }
    }

    std::string toString() const override {
      std::ostringstream buffer;
      buffer << "Data type: Boolean" << std::endl
             << "Values: " << valueCount << std::endl;
      if(_hasCount){
        buffer << "(true: " << trueCount << "; false: "
               << valueCount - trueCount << ")" << std::endl;
      } else {
        buffer << "(true: not defined; false: not defined)" << std::endl;
        buffer << "True and false count are not defined" << std::endl;
      }
      return buffer.str();
    }
  };

  class DateColumnStatisticsImpl: public DateColumnStatistics {
  private:
    bool _hasMinimum;
    bool _hasMaximum;
    uint64_t valueCount;
    int32_t minimum;
    int32_t maximum;

  public:
    DateColumnStatisticsImpl(const proto::ColumnStatistics& stats, bool correctStats);
    virtual ~DateColumnStatisticsImpl();

    bool hasMinimum() const override {
      return _hasMinimum;
    }

    bool hasMaximum() const override {
      return _hasMaximum;
    }

    uint64_t getNumberOfValues() const override {
      return valueCount;
    }

    int32_t getMinimum() const override {
      if(_hasMinimum){
        return minimum;
      }else{
        throw ParseError("Minimum is not defined.");
      }
    }

    int32_t getMaximum() const override {
      if(_hasMaximum){
        return maximum;
      }else{
        throw ParseError("Maximum is not defined.");
      }
    }

    std::string toString() const override {
      std::ostringstream buffer;
      buffer << "Data type: Date" << std::endl
             << "Values: " << valueCount << std::endl;
      if(_hasMinimum){
        buffer << "Minimum: " << minimum << std::endl;
      }else{
        buffer << "Minimum: not defined" << std::endl;
      }

      if(_hasMaximum){
        buffer << "Maximum: " << maximum << std::endl;
      }else{
        buffer << "Maximum: not defined" << std::endl;
      }
      return buffer.str();
    }
  };

  class DecimalColumnStatisticsImpl: public DecimalColumnStatistics {
  private:
    bool _hasMinimum;
    bool _hasMaximum;
    bool _hasSum;
    uint64_t valueCount;
    std::string minimum;
    std::string maximum;
    std::string sum;

  public:
    DecimalColumnStatisticsImpl(const proto::ColumnStatistics& stats, bool correctStats);
    virtual ~DecimalColumnStatisticsImpl();

    bool hasMinimum() const override {
      return _hasMinimum;
    }

    bool hasMaximum() const override {
      return _hasMaximum;
    }

    bool hasSum() const override {
      return _hasSum;
    }

    uint64_t getNumberOfValues() const override {
      return valueCount;
    }

    Decimal getMinimum() const override {
      if(_hasMinimum){
        return Decimal(minimum);
      }else{
        throw ParseError("Minimum is not defined.");
      }
    }

    Decimal getMaximum() const override {
      if(_hasMaximum){
        return Decimal(maximum);
      }else{
        throw ParseError("Maximum is not defined.");
      }
    }

    Decimal getSum() const override {
      if(_hasSum){
        return Decimal(sum);
      }else{
        throw ParseError("Sum is not defined.");
      }
    }

    std::string toString() const override {
      std::ostringstream buffer;
      buffer << "Data type: Decimal" << std::endl
          << "Values: " << valueCount << std::endl;
      if(_hasMinimum){
        buffer << "Minimum: " << minimum << std::endl;
      }else{
        buffer << "Minimum: not defined" << std::endl;
      }

      if(_hasMaximum){
        buffer << "Maximum: " << maximum << std::endl;
      }else{
        buffer << "Maximum: not defined" << std::endl;
      }

      if(_hasSum){
        buffer << "Sum: " << sum << std::endl;
      }else{
        buffer << "Sum: not defined" << std::endl;
      }

      return buffer.str();
    }
  };

  class DoubleColumnStatisticsImpl: public DoubleColumnStatistics {
  private:
    bool _hasMinimum;
    bool _hasMaximum;
    bool _hasSum;
    uint64_t valueCount;
    double minimum;
    double maximum;
    double sum;

  public:
    DoubleColumnStatisticsImpl(const proto::ColumnStatistics& stats);
    virtual ~DoubleColumnStatisticsImpl();

    bool hasMinimum() const override {
      return _hasMinimum;
    }

    bool hasMaximum() const override {
      return _hasMaximum;
    }

    bool hasSum() const override {
      return _hasSum;
    }

    uint64_t getNumberOfValues() const override {
      return valueCount;
    }

    double getMinimum() const override {
      if(_hasMinimum){
        return minimum;
      }else{
        throw ParseError("Minimum is not defined.");
      }
    }

    double getMaximum() const override {
      if(_hasMaximum){
        return maximum;
      }else{
        throw ParseError("Maximum is not defined.");
      }
    }

    double getSum() const override {
      if(_hasSum){
        return sum;
      }else{
        throw ParseError("Sum is not defined.");
      }
    }

    std::string toString() const override {
      std::ostringstream buffer;
      buffer << "Data type: Double" << std::endl
          << "Values: " << valueCount << std::endl;
      if(_hasMinimum){
        buffer << "Minimum: " << minimum << std::endl;
      }else{
        buffer << "Minimum: not defined" << std::endl;
      }

      if(_hasMaximum){
        buffer << "Maximum: " << maximum << std::endl;
      }else{
        buffer << "Maximum: not defined" << std::endl;
      }

      if(_hasSum){
        buffer << "Sum: " << sum << std::endl;
      }else{
        buffer << "Sum: not defined" << std::endl;
      }
      return buffer.str();
    }
  };

  class IntegerColumnStatisticsImpl: public IntegerColumnStatistics {
  private:
    bool _hasMinimum;
    bool _hasMaximum;
    bool _hasSum;
    uint64_t valueCount;
    int64_t minimum;
    int64_t maximum;
    int64_t sum;

  public:
    IntegerColumnStatisticsImpl(const proto::ColumnStatistics& stats);
    virtual ~IntegerColumnStatisticsImpl();

    bool hasMinimum() const override {
      return _hasMinimum;
    }

    bool hasMaximum() const override {
      return _hasMaximum;
    }

    bool hasSum() const override {
      return _hasSum;
    }

    uint64_t getNumberOfValues() const override {
      return valueCount;
    }

    int64_t getMinimum() const override {
      if(_hasMinimum){
        return minimum;
      }else{
        throw ParseError("Minimum is not defined.");
      }
    }

    int64_t getMaximum() const override {
      if(_hasMaximum){
        return maximum;
      }else{
        throw ParseError("Maximum is not defined.");
      }
    }

    int64_t getSum() const override {
      if(_hasSum){
        return sum;
      }else{
        throw ParseError("Sum is not defined.");
      }
    }

    std::string toString() const override {
      std::ostringstream buffer;
      buffer << "Data type: Integer" << std::endl
          << "Values: " << valueCount << std::endl;
      if(_hasMinimum){
        buffer << "Minimum: " << minimum << std::endl;
      }else{
        buffer << "Minimum: not defined" << std::endl;
      }

      if(_hasMaximum){
        buffer << "Maximum: " << maximum << std::endl;
      }else{
        buffer << "Maximum: not defined" << std::endl;
      }

      if(_hasSum){
        buffer << "Sum: " << sum << std::endl;
      }else{
        buffer << "Sum: not defined" << std::endl;
      }
      return buffer.str();
    }
  };

  class StringColumnStatisticsImpl: public StringColumnStatistics {
  private:
    bool _hasMinimum;
    bool _hasMaximum;
    bool _hasTotalLength;
    uint64_t valueCount;
    std::string minimum;
    std::string maximum;
    uint64_t totalLength;

  public:
    StringColumnStatisticsImpl(const proto::ColumnStatistics& stats, bool correctStats);
    virtual ~StringColumnStatisticsImpl();

    bool hasMinimum() const override {
      return _hasMinimum;
    }

    bool hasMaximum() const override {
      return _hasMaximum;
    }

    bool hasTotalLength() const override {
      return _hasTotalLength;
    }

    uint64_t getNumberOfValues() const override {
      return valueCount;
    }

    std::string getMinimum() const override {
      if(_hasMinimum){
        return minimum;
      }else{
        throw ParseError("Minimum is not defined.");
      }
    }

    std::string getMaximum() const override {
      if(_hasMaximum){
        return maximum;
      }else{
        throw ParseError("Maximum is not defined.");
      }
    }

    uint64_t getTotalLength() const override {
      if(_hasTotalLength){
        return totalLength;
      }else{
        throw ParseError("Total length is not defined.");
      }
    }

    std::string toString() const override {
      std::ostringstream buffer;
      buffer << "Data type: String" << std::endl
          << "Values: " << valueCount << std::endl;
      if(_hasMinimum){
        buffer << "Minimum: " << minimum << std::endl;
      }else{
        buffer << "Minimum is not defined" << std::endl;
      }

      if(_hasMaximum){
        buffer << "Maximum: " << maximum << std::endl;
      }else{
        buffer << "Maximum is not defined" << std::endl;
      }

      if(_hasTotalLength){
        buffer << "Total length: " << totalLength << std::endl;
      }else{
        buffer << "Total length is not defined" << std::endl;
      }
      return buffer.str();
    }
  };

  class TimestampColumnStatisticsImpl: public TimestampColumnStatistics {
  private:
    bool _hasMinimum;
    bool _hasMaximum;
    uint64_t valueCount;
    int64_t minimum;
    int64_t maximum;

  public:
    TimestampColumnStatisticsImpl(const proto::ColumnStatistics& stats,
                                  bool correctStats);
    virtual ~TimestampColumnStatisticsImpl();

    bool hasMinimum() const override {
      return _hasMinimum;
    }

    bool hasMaximum() const override {
      return _hasMaximum;
    }

    uint64_t getNumberOfValues() const override {
      return valueCount;
    }

    int64_t getMinimum() const override {
      if(_hasMinimum){
        return minimum;
      }else{
        throw ParseError("Minimum is not defined.");
      }
    }

    int64_t getMaximum() const override {
      if(_hasMaximum){
        return maximum;
      }else{
        throw ParseError("Maximum is not defined.");
      }
    }

    std::string toString() const override {
      std::ostringstream buffer;
      buffer << "Data type: Timestamp" << std::endl
          << "Values: " << valueCount << std::endl;
      if(_hasMinimum){
        buffer << "Minimum: " << minimum << std::endl;
      }else{
        buffer << "Minimum is not defined" << std::endl;
      }

      if(_hasMaximum){
        buffer << "Maximum: " << maximum << std::endl;
      }else{
        buffer << "Maximum is not defined" << std::endl;
      }
      return buffer.str();
    }
  };

  std::string streamKindToString(StreamKind kind) {
    switch (static_cast<int>(kind)) {
    case StreamKind_PRESENT:
      return "present";
    case StreamKind_DATA:
      return "data";
    case StreamKind_LENGTH:
      return "length";
    case StreamKind_DICTIONARY_DATA:
      return "dictionary";
    case StreamKind_DICTIONARY_COUNT:
      return "dictionary count";
    case StreamKind_SECONDARY:
      return "secondary";
    case StreamKind_ROW_INDEX:
      return "index";
    case StreamKind_BLOOM_FILTER:
      return "bloom";
    }
    std::stringstream buffer;
    buffer << "unknown - " << kind;
    return buffer.str();
  }

  std::string columnEncodingKindToString(ColumnEncodingKind kind) {
    switch (static_cast<int>(kind)) {
    case ColumnEncodingKind_DIRECT:
      return "direct";
    case ColumnEncodingKind_DICTIONARY:
      return "dictionary";
    case ColumnEncodingKind_DIRECT_V2:
      return "direct rle2";
    case ColumnEncodingKind_DICTIONARY_V2:
      return "dictionary rle2";
    }
    std::stringstream buffer;
    buffer << "unknown - " << kind;
    return buffer.str();
  }

  class StreamInformationImpl: public StreamInformation {
  private:
    StreamKind kind;
    uint64_t column;
    uint64_t offset;
    uint64_t length;
  public:
    StreamInformationImpl(uint64_t _offset,
                          const proto::Stream& stream
                          ): kind(static_cast<StreamKind>(stream.kind())),
                             column(stream.column()),
                             offset(_offset),
                             length(stream.length()) {
      // PASS
    }

    ~StreamInformationImpl();

    StreamKind getKind() const override {
      return kind;
    }

    uint64_t getColumnId() const override {
      return column;
    }

    uint64_t getOffset() const override {
      return offset;
    }

    uint64_t getLength() const override {
      return length;
    }
  };

  StreamInformationImpl::~StreamInformationImpl() {
    // PASS
  }

  class StripeInformationImpl : public StripeInformation {
    uint64_t offset;
    uint64_t indexLength;
    uint64_t dataLength;
    uint64_t footerLength;
    uint64_t numRows;
    InputStream* stream;
    MemoryPool& memory;
    CompressionKind compression;
    uint64_t blockSize;
    mutable std::unique_ptr<proto::StripeFooter> stripeFooter;
    void ensureStripeFooterLoaded() const;
  public:

    StripeInformationImpl(uint64_t _offset,
                          uint64_t _indexLength,
                          uint64_t _dataLength,
                          uint64_t _footerLength,
                          uint64_t _numRows,
                          InputStream* _stream,
                          MemoryPool& _memory,
                          CompressionKind _compression,
                          uint64_t _blockSize
                          ) : offset(_offset),
                              indexLength(_indexLength),
                              dataLength(_dataLength),
                              footerLength(_footerLength),
                              numRows(_numRows),
                              stream(_stream),
                              memory(_memory),
                              compression(_compression),
                              blockSize(_blockSize) {
      // PASS
    }

    virtual ~StripeInformationImpl() {
      // PASS
    }

    uint64_t getOffset() const override {
      return offset;
    }

    uint64_t getLength() const override {
      return indexLength + dataLength + footerLength;
    }
    uint64_t getIndexLength() const override {
      return indexLength;
    }

    uint64_t getDataLength()const override {
      return dataLength;
    }

    uint64_t getFooterLength() const override {
      return footerLength;
    }

    uint64_t getNumberOfRows() const override {
      return numRows;
    }

    uint64_t getNumberOfStreams() const override {
      ensureStripeFooterLoaded();
      return static_cast<uint64_t>(stripeFooter->streams_size());
    }

    std::unique_ptr<StreamInformation> getStreamInformation(uint64_t streamId
                                                            ) const override;

    ColumnEncodingKind getColumnEncoding(uint64_t colId) const override {
      ensureStripeFooterLoaded();
      return static_cast<ColumnEncodingKind>(stripeFooter->
                                             columns(static_cast<int>(colId))
                                             .kind());
    }

    uint64_t getDictionarySize(uint64_t colId) const override {
      ensureStripeFooterLoaded();
      return static_cast<ColumnEncodingKind>(stripeFooter->
                                             columns(static_cast<int>(colId))
                                             .dictionarysize());
    }

    const std::string& getWriterTimezone() const override {
      ensureStripeFooterLoaded();
      return stripeFooter->writertimezone();
    }
  };

  void StripeInformationImpl::ensureStripeFooterLoaded() const {
    if (stripeFooter.get() == nullptr) {
      std::unique_ptr<SeekableInputStream> pbStream =
        createDecompressor(compression,
                           std::unique_ptr<SeekableInputStream>
                             (new SeekableFileInputStream(stream,
                                                          offset +
                                                            indexLength +
                                                            dataLength,
                                                          footerLength,
                                                          memory)),
                           blockSize,
                           memory);
      stripeFooter.reset(new proto::StripeFooter());
      if (!stripeFooter->ParseFromZeroCopyStream(pbStream.get())) {
        throw ParseError("Failed to parse the stripe footer");
      }
    }
  }

  std::unique_ptr<StreamInformation>
     StripeInformationImpl::getStreamInformation(uint64_t streamId) const {
    ensureStripeFooterLoaded();
    uint64_t streamOffset = offset;
    for(uint64_t s=0; s < streamId; ++s) {
      streamOffset += stripeFooter->streams(static_cast<int>(s)).length();
    }
    return ORC_UNIQUE_PTR<StreamInformation>
      (new StreamInformationImpl(streamOffset,
                                 stripeFooter->
                                   streams(static_cast<int>(streamId))));
  }

  ColumnStatistics* convertColumnStatistics(const proto::ColumnStatistics& s,
                                            bool correctStats) {
    if (s.has_intstatistics()) {
      return new IntegerColumnStatisticsImpl(s);
    } else if (s.has_doublestatistics()) {
      return new DoubleColumnStatisticsImpl(s);
    } else if (s.has_stringstatistics()) {
      return new StringColumnStatisticsImpl(s, correctStats);
    } else if (s.has_bucketstatistics()) {
      return new BooleanColumnStatisticsImpl(s, correctStats);
    } else if (s.has_decimalstatistics()) {
      return new DecimalColumnStatisticsImpl(s, correctStats);
    } else if (s.has_timestampstatistics()) {
      return new TimestampColumnStatisticsImpl(s, correctStats);
    } else if (s.has_datestatistics()) {
      return new DateColumnStatisticsImpl(s, correctStats);
    } else if (s.has_binarystatistics()) {
      return new BinaryColumnStatisticsImpl(s, correctStats);
    } else {
      return new ColumnStatisticsImpl(s);
    }
  }

  Statistics::~Statistics() {
    // PASS
  }

  class StatisticsImpl: public Statistics {
  private:
    std::list<ColumnStatistics*> colStats;

    // DELIBERATELY NOT IMPLEMENTED
    StatisticsImpl(const StatisticsImpl&);
    StatisticsImpl& operator=(const StatisticsImpl&);

  public:
    StatisticsImpl(const proto::StripeStatistics& stripeStats, bool correctStats) {
      for(int i = 0; i < stripeStats.colstats_size(); i++) {
        colStats.push_back(convertColumnStatistics
                           (stripeStats.colstats(i), correctStats));
      }
    }

    StatisticsImpl(const proto::Footer& footer, bool correctStats) {
      for(int i = 0; i < footer.statistics_size(); i++) {
        colStats.push_back(convertColumnStatistics
                           (footer.statistics(i), correctStats));
      }
    }

    virtual const ColumnStatistics* getColumnStatistics(uint32_t columnId
                                                        ) const override {
      std::list<ColumnStatistics*>::const_iterator it = colStats.begin();
      std::advance(it, static_cast<int64_t>(columnId));
      return *it;
    }

    virtual ~StatisticsImpl();

    uint32_t getNumberOfColumns() const override {
      return static_cast<uint32_t>(colStats.size());
    }
  };

  StatisticsImpl::~StatisticsImpl() {
    for(std::list<ColumnStatistics*>::iterator ptr = colStats.begin();
        ptr != colStats.end();
        ++ptr) {
      delete *ptr;
    }
  }

  Reader::~Reader() {
    // PASS
  }

  static const uint64_t DIRECTORY_SIZE_GUESS = 16 * 1024;

  class ReaderImpl : public Reader {
  private:
    const Timezone& localTimezone;

    // inputs
    std::unique_ptr<InputStream> stream;
    ReaderOptions options;
    const uint64_t fileLength;
    const uint64_t postscriptLength;
    std::vector<bool> selectedColumns;

    // custom memory pool
    MemoryPool& memoryPool;

    // postscript
    std::unique_ptr<proto::PostScript> postscript;
    const uint64_t blockSize;
    const CompressionKind compression;

    // footer
    std::unique_ptr<proto::Footer> footer;
    DataBuffer<uint64_t> firstRowOfStripe;
    uint64_t numberOfStripes;
    std::unique_ptr<Type> schema;
    mutable std::unique_ptr<Type> selectedSchema;

    // metadata
    mutable std::unique_ptr<proto::Metadata> metadata;
    mutable bool isMetadataLoaded;

    // reading state
    uint64_t previousRow;
    uint64_t firstStripe;
    uint64_t currentStripe;
    uint64_t lastStripe; // the stripe AFTER the last one
    uint64_t currentRowInStripe;
    uint64_t rowsInCurrentStripe;
    proto::StripeInformation currentStripeInfo;
    proto::StripeFooter currentStripeFooter;
    std::unique_ptr<ColumnReader> reader;

    // internal methods
    proto::StripeFooter getStripeFooter(const proto::StripeInformation& info);
    void startNextStripe();
    void checkOrcVersion();
    void readMetadata() const;
<<<<<<< HEAD
    void updateSelected(const std::list<uint64_t>& Ids);
    void updateSelectedFieldId(const std::list<uint64_t>& fieldIds);
    void updateSelectedColumnId(const std::list<uint64_t>& columnIds);
    bool updateSelectedByIdHelper(const Type* type, std::set<uint64_t>& columnIds);
    void updateSelected(const std::list<std::string>& fieldNames);
=======

    // Select the columns from the options object
    void updateSelected();

    // Select a field by name
    void updateSelectedByName(const std::string& name);
    // Select a field by id
    void updateSelectedByFieldId(uint64_t fieldId);
    // Select a type by id
    void updateSelectedByTypeId(uint64_t typeId);

    // Select all of the recursive children of the given type.
    void selectChildren(const Type& type);

    // For each child of type, select it if one of its children
    // is selected.
    bool selectParents(const Type& type);
>>>>>>> 319f94c8

  public:
    /**
     * Constructor that lets the user specify additional options.
     * @param stream the stream to read from
     * @param options options for reading
     * @param postscript the postscript for the file
     * @param footer the footer for the file
     * @param fileLength the length of the file in bytes
     * @param postscriptLength the length of the postscript in bytes
     */
    ReaderImpl(std::unique_ptr<InputStream> stream,
               const ReaderOptions& options,
               std::unique_ptr<proto::PostScript> postscript,
               std::unique_ptr<proto::Footer> footer,
               uint64_t fileLength,
               uint64_t postscriptLength);

    const ReaderOptions& getReaderOptions() const;

    CompressionKind getCompression() const override;

    std::string getFormatVersion() const override;

    WriterVersion getWriterVersion() const override;

    uint64_t getNumberOfRows() const override;

    uint64_t getRowIndexStride() const override;

    const std::string& getStreamName() const override;

    std::list<std::string> getMetadataKeys() const override;

    std::string getMetadataValue(const std::string& key) const override;

    bool hasMetadataValue(const std::string& key) const override;

    uint64_t getCompressionSize() const override;

    uint64_t getNumberOfStripes() const override;

    std::unique_ptr<StripeInformation> getStripe(uint64_t
                                                 ) const override;

    uint64_t getNumberOfStripeStatistics() const override;

    std::unique_ptr<Statistics>
    getStripeStatistics(uint64_t stripeIndex) const override;


    uint64_t getContentLength() const override;
    uint64_t getStripeStatisticsLength() const override;
    uint64_t getFileFooterLength() const override;
    uint64_t getFilePostscriptLength() const override;
    uint64_t getFileLength() const override;

    std::unique_ptr<Statistics> getStatistics() const override;

    std::unique_ptr<ColumnStatistics> getColumnStatistics(uint32_t columnId
                                                          ) const override;

    const Type& getType() const override;

    const Type& getSelectedType() const override;

    const std::vector<bool> getSelectedColumns() const override;

    std::unique_ptr<ColumnVectorBatch> createRowBatch(uint64_t size
                                                      ) const override;

    bool next(ColumnVectorBatch& data) override;

    uint64_t getRowNumber() const override;

    void seekToRow(uint64_t rowNumber) override;

    MemoryPool* getMemoryPool() const ;

    bool hasCorrectStatistics() const override;

    std::string getSerializedFileTail() const override;

    uint64_t getMemoryUse(int stripeIx = -1) override;
  };

  InputStream::~InputStream() {
    // PASS
  };

  uint64_t getCompressionBlockSize(const proto::PostScript& ps) {
    if (ps.has_compressionblocksize()) {
      return ps.compressionblocksize();
    } else {
      return 256 * 1024;
    }
  }

  CompressionKind convertCompressionKind(const proto::PostScript& ps) {
    if (ps.has_compression()) {
      return static_cast<CompressionKind>(ps.compression());
    } else {
      throw ParseError("Unknown compression type");
    }
  }

  ReaderImpl::ReaderImpl(std::unique_ptr<InputStream> input,
                         const ReaderOptions& opts,
                         std::unique_ptr<proto::PostScript> _postscript,
                         std::unique_ptr<proto::Footer> _footer,
                         uint64_t _fileLength,
                         uint64_t _postscriptLength
                         ): localTimezone(getLocalTimezone()),
                            stream(std::move(input)),
                            options(opts),
                            fileLength(_fileLength),
                            postscriptLength(_postscriptLength),
                            memoryPool(*opts.getMemoryPool()),
                            postscript(std::move(_postscript)),
                            blockSize(getCompressionBlockSize(*postscript)),
                            compression(convertCompressionKind(*postscript)),
                            footer(std::move(_footer)),
                            firstRowOfStripe(memoryPool, 0) {
    isMetadataLoaded = false;
    checkOrcVersion();
    numberOfStripes = static_cast<uint64_t>(footer->stripes_size());
    currentStripe = static_cast<uint64_t>(footer->stripes_size());
    lastStripe = 0;
    currentRowInStripe = 0;
    uint64_t rowTotal = 0;

    firstRowOfStripe.resize(static_cast<uint64_t>(footer->stripes_size()));
    for(size_t i=0; i < static_cast<size_t>(footer->stripes_size()); ++i) {
      firstRowOfStripe[i] = rowTotal;
      proto::StripeInformation stripeInfo =
        footer->stripes(static_cast<int>(i));
      rowTotal += stripeInfo.numberofrows();
      bool isStripeInRange = stripeInfo.offset() >= opts.getOffset() &&
        stripeInfo.offset() < opts.getOffset() + opts.getLength();
      if (isStripeInRange) {
        if (i < currentStripe) {
          currentStripe = i;
        }
        if (i >= lastStripe) {
          lastStripe = i + 1;
        }
      }
    }
    firstStripe = currentStripe;

    if (currentStripe == 0) {
      previousRow = (std::numeric_limits<uint64_t>::max)();
    } else if (currentStripe ==
               static_cast<uint64_t>(footer->stripes_size())) {
      previousRow = footer->numberofrows();
    } else {
      previousRow = firstRowOfStripe[firstStripe]-1;
    }

    schema = convertType(footer->types(0), *footer);
    updateSelected();
  }

  void ReaderImpl::updateSelected() {
    selectedColumns.assign(static_cast<size_t>(footer->types_size()), false);
    if (schema->getKind() == STRUCT && options.getIndexesSet()) {
      for(std::list<uint64_t>::const_iterator field = options.getInclude().begin();
          field != options.getInclude().end(); ++field) {
        updateSelectedByFieldId(*field);
      }
    } else if (schema->getKind() == STRUCT && options.getNamesSet()) {
      for(std::list<std::string>::const_iterator field = options.getIncludeNames().begin();
          field != options.getIncludeNames().end(); ++field) {
        updateSelectedByName(*field);
      }
    } else if (options.getTypeIdsSet()) {
      for(std::list<uint64_t>::const_iterator typeId = options.getInclude().begin();
          typeId != options.getInclude().end(); ++typeId) {
        updateSelectedByTypeId(*typeId);
      }
    } else {
      // default is to select all columns
      std::fill(selectedColumns.begin(), selectedColumns.end(), true);
    }
    selectParents(*schema);
  }

  std::string ReaderImpl::getSerializedFileTail() const {
    proto::FileTail tail;
    proto::PostScript *mutable_ps = tail.mutable_postscript();
    mutable_ps->CopyFrom(*postscript);
    proto::Footer *mutableFooter = tail.mutable_footer();
    mutableFooter->CopyFrom(*footer);
    tail.set_filelength(fileLength);
    tail.set_postscriptlength(postscriptLength);
    std::string result;
    if (!tail.SerializeToString(&result)) {
      throw ParseError("Failed to serialize file tail");
    }
    return result;
  }

  const ReaderOptions& ReaderImpl::getReaderOptions() const {
    return options;
  }

  CompressionKind ReaderImpl::getCompression() const {
    return compression;
  }

  uint64_t ReaderImpl::getCompressionSize() const {
    return blockSize;
  }

  uint64_t ReaderImpl::getNumberOfStripes() const {
    return numberOfStripes;
  }

  uint64_t ReaderImpl::getNumberOfStripeStatistics() const {
    if (!isMetadataLoaded) {
      readMetadata();
    }
    return metadata.get() == nullptr ? 0 :
      static_cast<uint64_t>(metadata->stripestats_size());
  }

  std::unique_ptr<StripeInformation>
  ReaderImpl::getStripe(uint64_t stripeIndex) const {
    if (stripeIndex > getNumberOfStripes()) {
      throw std::logic_error("stripe index out of range");
    }
    proto::StripeInformation stripeInfo =
      footer->stripes(static_cast<int>(stripeIndex));

    return std::unique_ptr<StripeInformation>
      (new StripeInformationImpl
       (stripeInfo.offset(),
        stripeInfo.indexlength(),
        stripeInfo.datalength(),
        stripeInfo.footerlength(),
        stripeInfo.numberofrows(),
        stream.get(),
        memoryPool,
        compression,
        blockSize));
  }

  std::string ReaderImpl::getFormatVersion() const {
    std::stringstream result;
    for(int i=0; i < postscript->version_size(); ++i) {
      if (i != 0) {
        result << ".";
      }
      result << postscript->version(i);
    }
    return result.str();
  }

  uint64_t ReaderImpl::getNumberOfRows() const {
    return footer->numberofrows();
  }

  WriterVersion ReaderImpl::getWriterVersion() const {
    if (!postscript->has_writerversion()) {
      return WriterVersion_ORIGINAL;
    }
    return static_cast<WriterVersion>(postscript->writerversion());
  }

  uint64_t ReaderImpl::getContentLength() const {
    return footer->contentlength();
  }

  uint64_t ReaderImpl::getStripeStatisticsLength() const {
    return postscript->metadatalength();
  }

  uint64_t ReaderImpl::getFileFooterLength() const {
    return postscript->footerlength();
  }

  uint64_t ReaderImpl::getFilePostscriptLength() const {
    return postscriptLength;
  }

  uint64_t ReaderImpl::getFileLength() const {
    return fileLength;
  }

  uint64_t ReaderImpl::getRowIndexStride() const {
    return footer->rowindexstride();
  }

  const std::string& ReaderImpl::getStreamName() const {
    return stream->getName();
  }

  std::list<std::string> ReaderImpl::getMetadataKeys() const {
    std::list<std::string> result;
    for(int i=0; i < footer->metadata_size(); ++i) {
      result.push_back(footer->metadata(i).name());
    }
    return result;
  }

  std::string ReaderImpl::getMetadataValue(const std::string& key) const {
    for(int i=0; i < footer->metadata_size(); ++i) {
      if (footer->metadata(i).name() == key) {
        return footer->metadata(i).value();
      }
    }
    throw std::range_error("key not found");
  }

  bool ReaderImpl::hasMetadataValue(const std::string& key) const {
    for(int i=0; i < footer->metadata_size(); ++i) {
      if (footer->metadata(i).name() == key) {
        return true;
      }
    }
    return false;
  }

  const std::vector<bool> ReaderImpl::getSelectedColumns() const {
    return selectedColumns;
  }

  const Type& ReaderImpl::getType() const {
    return *(schema.get());
  }

  const Type& ReaderImpl::getSelectedType() const {
    if (selectedSchema.get() == nullptr) {
      selectedSchema = buildSelectedType(schema.get(),
                                         selectedColumns);
    }
    return *(selectedSchema.get());
  }

  uint64_t ReaderImpl::getRowNumber() const {
    return previousRow;
  }

  std::unique_ptr<Statistics> ReaderImpl::getStatistics() const {
    return std::unique_ptr<Statistics>
      (new StatisticsImpl(*footer,
                          hasCorrectStatistics()));
  }

  std::unique_ptr<ColumnStatistics>
  ReaderImpl::getColumnStatistics(uint32_t index) const {
    if (index >= static_cast<uint64_t>(footer->statistics_size())) {
      throw std::logic_error("column index out of range");
    }
    proto::ColumnStatistics col =
      footer->statistics(static_cast<int32_t>(index));
    return std::unique_ptr<ColumnStatistics> (convertColumnStatistics
                                              (col, hasCorrectStatistics()));
  }

  void ReaderImpl::readMetadata() const {
    uint64_t metadataSize = postscript->metadatalength();
    uint64_t metadataStart = fileLength - metadataSize
      - postscript->footerlength() - postscriptLength - 1;
    if (metadataSize != 0) {
      std::unique_ptr<SeekableInputStream> pbStream =
        createDecompressor(compression,
                           std::unique_ptr<SeekableInputStream>
                             (new SeekableFileInputStream(stream.get(),
                                                          metadataStart,
                                                          metadataSize,
                                                          memoryPool)),
                           blockSize,
                           memoryPool);
      metadata.reset(new proto::Metadata());
      if (!metadata->ParseFromZeroCopyStream(pbStream.get())) {
        throw ParseError("Failed to parse the metadata");
      }
    }
    isMetadataLoaded = true;
  }

  std::unique_ptr<Statistics>
  ReaderImpl::getStripeStatistics(uint64_t stripeIndex) const {
    if (!isMetadataLoaded) {
      readMetadata();
    }
    if (metadata.get() == nullptr) {
      throw std::logic_error("No stripe statistics in file");
    }
    return std::unique_ptr<Statistics>
      (new StatisticsImpl(metadata->stripestats
                          (static_cast<int>(stripeIndex)),
                          hasCorrectStatistics()));
  }


  void ReaderImpl::seekToRow(uint64_t rowNumber) {
    // Empty file
    if (lastStripe == 0) {
      return;
    }

    // If we are reading only a portion of the file
    // (bounded by firstStripe and lastStripe),
    // seeking before or after the portion of interest should return no data.
    // Implement this by setting previousRow to the number of rows in the file.

    // seeking past lastStripe
    if ( (lastStripe == static_cast<uint64_t>(footer->stripes_size())
            && rowNumber >= footer->numberofrows())  ||
         (lastStripe < static_cast<uint64_t>(footer->stripes_size())
            && rowNumber >= firstRowOfStripe[lastStripe])   ) {
      currentStripe = static_cast<uint64_t>(footer->stripes_size());
      previousRow = footer->numberofrows();
      return;
    }

    uint64_t seekToStripe = 0;
    while (seekToStripe+1 < lastStripe &&
                  firstRowOfStripe[seekToStripe+1] <= rowNumber) {
      seekToStripe++;
    }

    // seeking before the first stripe
    if (seekToStripe < firstStripe) {
      currentStripe = static_cast<uint64_t>(footer->stripes_size());
      previousRow = footer->numberofrows();
      return;
    }

    currentStripe = seekToStripe;
    currentRowInStripe = rowNumber - firstRowOfStripe[currentStripe];
    previousRow = rowNumber;
    startNextStripe();
    reader->skip(currentRowInStripe);
  }

  bool ReaderImpl::hasCorrectStatistics() const {
    return getWriterVersion() != WriterVersion_ORIGINAL;
  }

  proto::StripeFooter ReaderImpl::getStripeFooter
       (const proto::StripeInformation& info) {
    uint64_t stripeFooterStart = info.offset() + info.indexlength() +
      info.datalength();
    uint64_t stripeFooterLength = info.footerlength();
    std::unique_ptr<SeekableInputStream> pbStream =
      createDecompressor(compression,
                         std::unique_ptr<SeekableInputStream>
                         (new SeekableFileInputStream(stream.get(),
                                                      stripeFooterStart,
                                                      stripeFooterLength,
                                                      memoryPool)),
                         blockSize,
                         memoryPool);
    proto::StripeFooter result;
    if (!result.ParseFromZeroCopyStream(pbStream.get())) {
      throw ParseError(std::string("bad StripeFooter from ") +
                       pbStream->getName());
    }
    return result;
  }

  class StripeStreamsImpl: public StripeStreams {
  private:
    const ReaderImpl& reader;
    const proto::StripeFooter& footer;
    const uint64_t stripeStart;
    InputStream& input;
    MemoryPool& memoryPool;
    const Timezone& writerTimezone;

  public:
    StripeStreamsImpl(const ReaderImpl& reader,
                      const proto::StripeFooter& footer,
                      uint64_t stripeStart,
                      InputStream& input,
                      MemoryPool& memoryPool,
                      const Timezone& writerTimezone);

    virtual ~StripeStreamsImpl();

    virtual const ReaderOptions& getReaderOptions() const override;

    virtual const std::vector<bool> getSelectedColumns() const override;

    virtual proto::ColumnEncoding getEncoding(uint64_t columnId
                                              ) const override;

    virtual std::unique_ptr<SeekableInputStream>
    getStream(uint64_t columnId,
              proto::Stream_Kind kind,
              bool shouldStream) const override;

    MemoryPool& getMemoryPool() const override;

    const Timezone& getWriterTimezone() const override;
  };

  uint64_t maxStreamsForType(const proto::Type& type) {
    switch (static_cast<int64_t>(type.kind())) {
      case proto::Type_Kind_STRUCT:
        return 1;
      case proto::Type_Kind_INT:
      case proto::Type_Kind_LONG:
      case proto::Type_Kind_SHORT:
      case proto::Type_Kind_FLOAT:
      case proto::Type_Kind_DOUBLE:
      case proto::Type_Kind_BOOLEAN:
      case proto::Type_Kind_BYTE:
      case proto::Type_Kind_DATE:
      case proto::Type_Kind_LIST:
      case proto::Type_Kind_MAP:
      case proto::Type_Kind_UNION:
        return 2;
      case proto::Type_Kind_BINARY:
      case proto::Type_Kind_DECIMAL:
      case proto::Type_Kind_TIMESTAMP:
        return 3;
      case proto::Type_Kind_CHAR:
      case proto::Type_Kind_STRING:
      case proto::Type_Kind_VARCHAR:
        return 4;
      default:
          return 0;
      }
  }

  uint64_t ReaderImpl::getMemoryUse(int stripeIx) {
    uint64_t maxDataLength = 0;

    if (stripeIx >= 0 && stripeIx < footer->stripes_size()) {
      uint64_t stripe = footer->stripes(stripeIx).datalength();
      if (maxDataLength < stripe) {
        maxDataLength = stripe;
      }
    } else {
      for (int i=0; i < footer->stripes_size(); i++) {
        uint64_t stripe = footer->stripes(i).datalength();
        if (maxDataLength < stripe) {
          maxDataLength = stripe;
        }
      }
    }

    bool hasStringColumn = false;
    uint64_t nSelectedStreams = 0;
    for (int i=0; !hasStringColumn && i < footer->types_size(); i++) {
      if (selectedColumns[static_cast<size_t>(i)]) {
        const proto::Type& type = footer->types(i);
        nSelectedStreams += maxStreamsForType(type) ;
        switch (static_cast<int64_t>(type.kind())) {
          case proto::Type_Kind_CHAR:
          case proto::Type_Kind_STRING:
          case proto::Type_Kind_VARCHAR:
          case proto::Type_Kind_BINARY: {
            hasStringColumn = true;
            break;
          }
          default: {
            break;
          }
        }
      }
    }

    /* If a string column is read, use stripe datalength as a memory estimate
     * because we don't know the dictionary size. Multiply by 2 because
     * a string column requires two buffers:
     * in the input stream and in the seekable input stream.
     * If no string column is read, estimate from the number of streams.
     */
    uint64_t memory = hasStringColumn ? 2 * maxDataLength :
        std::min(uint64_t(maxDataLength),
                 nSelectedStreams * stream->getNaturalReadSize());

    // Do we need even more memory to read the footer or the metadata?
    if (memory < postscript->footerlength() + DIRECTORY_SIZE_GUESS) {
      memory =  postscript->footerlength() + DIRECTORY_SIZE_GUESS;
    }
    if (memory < postscript->metadatalength()) {
      memory =  postscript->metadatalength();
    }

    // Account for firstRowOfStripe.
    memory += firstRowOfStripe.capacity() * sizeof(uint64_t);

    // Decompressors need buffers for each stream
    uint64_t decompressorMemory = 0;
    if (compression != CompressionKind_NONE) {
      for (int i=0; i < footer->types_size(); i++) {
        if (selectedColumns[static_cast<size_t>(i)]) {
          const proto::Type& type = footer->types(i);
          decompressorMemory += maxStreamsForType(type) * blockSize;
        }
      }
      if (compression == CompressionKind_SNAPPY) {
        decompressorMemory *= 2;  // Snappy decompressor uses a second buffer
      }
    }

    return memory + decompressorMemory ;
  }

  StripeStreamsImpl::StripeStreamsImpl(const ReaderImpl& _reader,
                                       const proto::StripeFooter& _footer,
                                       uint64_t _stripeStart,
                                       InputStream& _input,
                                       MemoryPool& _memoryPool,
                                       const Timezone& _writerTimezone
                                       ): reader(_reader),
                                          footer(_footer),
                                          stripeStart(_stripeStart),
                                          input(_input),
                                          memoryPool(_memoryPool),
                                          writerTimezone(_writerTimezone) {
    // PASS
  }

  StripeStreamsImpl::~StripeStreamsImpl() {
    // PASS
  }

  const ReaderOptions& StripeStreamsImpl::getReaderOptions() const {
    return reader.getReaderOptions();
  }

  const std::vector<bool> StripeStreamsImpl::getSelectedColumns() const {
    return reader.getSelectedColumns();
  }

  proto::ColumnEncoding StripeStreamsImpl::getEncoding(uint64_t columnId
                                                       ) const {
    return footer.columns(static_cast<int>(columnId));
  }

  const Timezone& StripeStreamsImpl::getWriterTimezone() const {
    return writerTimezone;
  }

  std::unique_ptr<SeekableInputStream>
  StripeStreamsImpl::getStream(uint64_t columnId,
                               proto::Stream_Kind kind,
                               bool shouldStream) const {
    uint64_t offset = stripeStart;
    for(int i = 0; i < footer.streams_size(); ++i) {
      const proto::Stream& stream = footer.streams(i);
      if (stream.has_kind() &&
          stream.kind() == kind &&
          stream.column() == static_cast<uint64_t>(columnId)) {
        uint64_t myBlock = shouldStream ? input.getNaturalReadSize():
          stream.length();
        return createDecompressor(reader.getCompression(),
                                  std::unique_ptr<SeekableInputStream>
                                  (new SeekableFileInputStream
                                   (&input,
                                    offset,
                                    stream.length(),
                                    memoryPool,
                                    myBlock)),
                                  reader.getCompressionSize(),
                                  memoryPool);
      }
      offset += stream.length();
    }
    return std::unique_ptr<SeekableInputStream>();
  }

  MemoryPool& StripeStreamsImpl::getMemoryPool() const {
    return memoryPool;
  }

  void ReaderImpl::startNextStripe() {
    reader.reset(); // ColumnReaders use lots of memory; free old memory first
    currentStripeInfo = footer->stripes(static_cast<int>(currentStripe));
    currentStripeFooter = getStripeFooter(currentStripeInfo);
    rowsInCurrentStripe = currentStripeInfo.numberofrows();
    const Timezone& writerTimezone =
      currentStripeFooter.has_writertimezone() ?
        getTimezoneByName(currentStripeFooter.writertimezone()) :
        localTimezone;
    StripeStreamsImpl stripeStreams(*this, currentStripeFooter,
                                    currentStripeInfo.offset(),
                                    *(stream.get()),
                                    memoryPool,
                                    writerTimezone);
    reader = buildReader(*(schema.get()), stripeStreams);
  }

  void ReaderImpl::checkOrcVersion() {
    std::string version = getFormatVersion();
    if (version != "0.11" && version != "0.12") {
      *(options.getErrorStream())
        << "Warning: ORC file " << stream->getName()
        << " was written in an unknown format version "
        << version << "\n";
    }
  }

  bool ReaderImpl::next(ColumnVectorBatch& data) {
    if (currentStripe >= lastStripe) {
      data.numElements = 0;
      if (lastStripe > 0) {
        previousRow = firstRowOfStripe[lastStripe - 1] +
          footer->stripes(static_cast<int>(lastStripe - 1)).numberofrows();
      } else {
        previousRow = 0;
      }
      return false;
    }
    if (currentRowInStripe == 0) {
      startNextStripe();
    }
    uint64_t rowsToRead =
      std::min(static_cast<uint64_t>(data.capacity),
               rowsInCurrentStripe - currentRowInStripe);
    data.numElements = rowsToRead;
    reader->next(data, rowsToRead, 0);
    // update row number
    previousRow = firstRowOfStripe[currentStripe] + currentRowInStripe;
    currentRowInStripe += rowsToRead;
    if (currentRowInStripe >= rowsInCurrentStripe) {
      currentStripe += 1;
      currentRowInStripe = 0;
    }
    return rowsToRead != 0;
  }

  std::unique_ptr<ColumnVectorBatch> ReaderImpl::createRowBatch
                                              (uint64_t capacity) const {
    return getSelectedType().createRowBatch(capacity, memoryPool);
  }

  void ensureOrcFooter(InputStream* stream,
                       DataBuffer<char> *buffer,
                       uint64_t postscriptLength) {

    const std::string MAGIC("ORC");
    const uint64_t magicLength = MAGIC.length();
    const char * const bufferStart = buffer->data();
    const uint64_t bufferLength = buffer->size();

    if (postscriptLength < magicLength || bufferLength < magicLength) {
      throw ParseError("Invalid ORC postscript length");
    }
    const char* magicStart = bufferStart + bufferLength - 1 - magicLength;

    // Look for the magic string at the end of the postscript.
    if (memcmp(magicStart, MAGIC.c_str(), magicLength) != 0) {
      // If there is no magic string at the end, check the beginning.
      // Only files written by Hive 0.11.0 don't have the tail ORC string.
      char *frontBuffer = new char[magicLength];
      stream->read(frontBuffer, magicLength, 0);
      bool foundMatch = memcmp(frontBuffer, MAGIC.c_str(), magicLength) == 0;
      delete[] frontBuffer;
      if (!foundMatch) {
        throw ParseError("Not an ORC file");
      }
    }
  }

  /**
   * Read the file's postscript from the given buffer.
   * @param stream the file stream
   * @param buffer the buffer with the tail of the file.
   * @param postscriptSize the length of postscript in bytes
   */
  std::unique_ptr<proto::PostScript> readPostscript(InputStream *stream,
                                                    DataBuffer<char> *buffer,
                                                    uint64_t postscriptSize) {
    char *ptr = buffer->data();
    uint64_t readSize = buffer->size();

    ensureOrcFooter(stream, buffer, postscriptSize);

    std::unique_ptr<proto::PostScript> postscript =
      std::unique_ptr<proto::PostScript>(new proto::PostScript());
    if (!postscript->ParseFromArray(ptr + readSize - 1 - postscriptSize,
                                   static_cast<int>(postscriptSize))) {
      throw ParseError("Failed to parse the postscript from " +
                       stream->getName());
    }
    return REDUNDANT_MOVE(postscript);
  }

  /**
   * Parse the footer from the given buffer.
   * @param stream the file's stream
   * @param buffer the buffer to parse the footer from
   * @param footerOffset the offset within the buffer that contains the footer
   * @param ps the file's postscript
   * @param memoryPool the memory pool to use
   */
  std::unique_ptr<proto::Footer> readFooter(InputStream* stream,
                                            DataBuffer<char> *&buffer,
                                            uint64_t footerOffset,
                                            const proto::PostScript& ps,
                                            MemoryPool& memoryPool) {
    char *footerPtr = buffer->data() + footerOffset;

    std::unique_ptr<SeekableInputStream> pbStream =
      createDecompressor(convertCompressionKind(ps),
                         std::unique_ptr<SeekableInputStream>
                         (new SeekableArrayInputStream(footerPtr,
                                                       ps.footerlength())),
                         getCompressionBlockSize(ps),
                         memoryPool);

    std::unique_ptr<proto::Footer> footer =
      std::unique_ptr<proto::Footer>(new proto::Footer());
    if (!footer->ParseFromZeroCopyStream(pbStream.get())) {
      throw ParseError("Failed to parse the footer from " +
                       stream->getName());
    }
    return REDUNDANT_MOVE(footer);
  }

  std::unique_ptr<Reader> createReader(std::unique_ptr<InputStream> stream,
                                       const ReaderOptions& options) {
    MemoryPool *memoryPool = options.getMemoryPool();
    std::unique_ptr<proto::PostScript> ps;
    std::unique_ptr<proto::Footer> footer;
    std::string serializedFooter = options.getSerializedFileTail();
    uint64_t fileLength;
    uint64_t postscriptLength;
    if (serializedFooter.length() != 0) {
      // Parse the file tail from the serialized one.
      proto::FileTail tail;
      if (!tail.ParseFromString(serializedFooter)) {
        throw ParseError("Failed to parse the file tail from string");
      }
      ps.reset(new proto::PostScript(tail.postscript()));
      footer.reset(new proto::Footer(tail.footer()));
      fileLength = tail.filelength();
      postscriptLength = tail.postscriptlength();
    } else {
      // figure out the size of the file using the option or filesystem
      fileLength = std::min(options.getTailLocation(),
                            static_cast<uint64_t>(stream->getLength()));

      //read last bytes into buffer to get PostScript
      uint64_t readSize = std::min(fileLength, DIRECTORY_SIZE_GUESS);
      if (readSize < 4) {
        throw ParseError("File size too small");
      }
      DataBuffer<char> *buffer = new DataBuffer<char>(*memoryPool, readSize);
      stream->read(buffer->data(), readSize, fileLength - readSize);

      postscriptLength = buffer->data()[readSize - 1] & 0xff;
      ps = readPostscript(stream.get(), buffer, postscriptLength);
      uint64_t footerSize = ps->footerlength();
      uint64_t tailSize = 1 + postscriptLength + footerSize;
      uint64_t footerOffset;

      if (tailSize > readSize) {
        buffer->resize(footerSize);
        stream->read(buffer->data(), footerSize, fileLength - tailSize);
        footerOffset = 0;
      } else {
        footerOffset = readSize - tailSize;
      }

      footer = readFooter(stream.get(), buffer, footerOffset, *ps,
                          *memoryPool);
      delete buffer;
    }
    return std::unique_ptr<Reader>(new ReaderImpl(std::move(stream),
                                                  options,
                                                  std::move(ps),
                                                  std::move(footer),
                                                  fileLength,
                                                  postscriptLength));
  }

  ColumnStatistics::~ColumnStatistics() {
    // PASS
  }

  BinaryColumnStatistics::~BinaryColumnStatistics() {
    // PASS
  }

  BooleanColumnStatistics::~BooleanColumnStatistics() {
    // PASS
  }

  DateColumnStatistics::~DateColumnStatistics() {
    // PASS
  }

  DecimalColumnStatistics::~DecimalColumnStatistics() {
    // PASS
  }

  DoubleColumnStatistics::~DoubleColumnStatistics() {
    // PASS
  }

  IntegerColumnStatistics::~IntegerColumnStatistics() {
    // PASS
  }

  StringColumnStatistics::~StringColumnStatistics() {
    // PASS
  }

  TimestampColumnStatistics::~TimestampColumnStatistics() {
    // PASS
  }

  ColumnStatisticsImpl::~ColumnStatisticsImpl() {
    // PASS
  }

  BinaryColumnStatisticsImpl::~BinaryColumnStatisticsImpl() {
    // PASS
  }

  BooleanColumnStatisticsImpl::~BooleanColumnStatisticsImpl() {
    // PASS
  }

  DateColumnStatisticsImpl::~DateColumnStatisticsImpl() {
    // PASS
  }

  DecimalColumnStatisticsImpl::~DecimalColumnStatisticsImpl() {
    // PASS
  }

  DoubleColumnStatisticsImpl::~DoubleColumnStatisticsImpl() {
    // PASS
  }

  IntegerColumnStatisticsImpl::~IntegerColumnStatisticsImpl() {
    // PASS
  }

  StringColumnStatisticsImpl::~StringColumnStatisticsImpl() {
    // PASS
  }

  TimestampColumnStatisticsImpl::~TimestampColumnStatisticsImpl() {
    // PASS
  }

  ColumnStatisticsImpl::ColumnStatisticsImpl
  (const proto::ColumnStatistics& pb) {
    valueCount = pb.numberofvalues();
  }

  BinaryColumnStatisticsImpl::BinaryColumnStatisticsImpl
  (const proto::ColumnStatistics& pb, bool correctStats){
    valueCount = pb.numberofvalues();
    if (!pb.has_binarystatistics() || !correctStats) {
      _hasTotalLength = false;

      totalLength = 0;
    }else{
      _hasTotalLength = pb.binarystatistics().has_sum();
      totalLength = static_cast<uint64_t>(pb.binarystatistics().sum());
    }
  }

  BooleanColumnStatisticsImpl::BooleanColumnStatisticsImpl
  (const proto::ColumnStatistics& pb, bool correctStats){
    valueCount = pb.numberofvalues();
    if (!pb.has_bucketstatistics() || !correctStats) {
      _hasCount = false;
      trueCount = 0;
    }else{
      _hasCount = true;
      trueCount = pb.bucketstatistics().count(0);
    }
  }

  DateColumnStatisticsImpl::DateColumnStatisticsImpl
  (const proto::ColumnStatistics& pb, bool correctStats){
    valueCount = pb.numberofvalues();
    if (!pb.has_datestatistics() || !correctStats) {
      _hasMinimum = false;
      _hasMaximum = false;

      minimum = 0;
      maximum = 0;
    } else {
      _hasMinimum = pb.datestatistics().has_minimum();
      _hasMaximum = pb.datestatistics().has_maximum();
      minimum = pb.datestatistics().minimum();
      maximum = pb.datestatistics().maximum();
    }
  }

  DecimalColumnStatisticsImpl::DecimalColumnStatisticsImpl
  (const proto::ColumnStatistics& pb, bool correctStats){
    valueCount = pb.numberofvalues();
    if (!pb.has_decimalstatistics() || !correctStats) {
      _hasMinimum = false;
      _hasMaximum = false;
      _hasSum = false;
    }else{
      const proto::DecimalStatistics& stats = pb.decimalstatistics();
      _hasMinimum = stats.has_minimum();
      _hasMaximum = stats.has_maximum();
      _hasSum = stats.has_sum();

      minimum = stats.minimum();
      maximum = stats.maximum();
      sum = stats.sum();
    }
  }

  DoubleColumnStatisticsImpl::DoubleColumnStatisticsImpl
  (const proto::ColumnStatistics& pb){
    valueCount = pb.numberofvalues();
    if (!pb.has_doublestatistics()) {
      _hasMinimum = false;
      _hasMaximum = false;
      _hasSum = false;

      minimum = 0;
      maximum = 0;
      sum = 0;
    }else{
      const proto::DoubleStatistics& stats = pb.doublestatistics();
      _hasMinimum = stats.has_minimum();
      _hasMaximum = stats.has_maximum();
      _hasSum = stats.has_sum();

      minimum = stats.minimum();
      maximum = stats.maximum();
      sum = stats.sum();
    }
  }

  IntegerColumnStatisticsImpl::IntegerColumnStatisticsImpl
  (const proto::ColumnStatistics& pb){
    valueCount = pb.numberofvalues();
    if (!pb.has_intstatistics()) {
      _hasMinimum = false;
      _hasMaximum = false;
      _hasSum = false;

      minimum = 0;
      maximum = 0;
      sum = 0;
    }else{
      const proto::IntegerStatistics& stats = pb.intstatistics();
      _hasMinimum = stats.has_minimum();
      _hasMaximum = stats.has_maximum();
      _hasSum = stats.has_sum();

      minimum = stats.minimum();
      maximum = stats.maximum();
      sum = stats.sum();
    }
  }

  StringColumnStatisticsImpl::StringColumnStatisticsImpl
  (const proto::ColumnStatistics& pb, bool correctStats){
    valueCount = pb.numberofvalues();
    if (!pb.has_stringstatistics() || !correctStats) {
      _hasMinimum = false;
      _hasMaximum = false;
      _hasTotalLength = false;

      totalLength = 0;
    }else{
      const proto::StringStatistics& stats = pb.stringstatistics();
      _hasMinimum = stats.has_minimum();
      _hasMaximum = stats.has_maximum();
      _hasTotalLength = stats.has_sum();

      minimum = stats.minimum();
      maximum = stats.maximum();
      totalLength = static_cast<uint64_t>(stats.sum());
    }
  }

  TimestampColumnStatisticsImpl::TimestampColumnStatisticsImpl
  (const proto::ColumnStatistics& pb, bool correctStats) {
    valueCount = pb.numberofvalues();
    if (!pb.has_timestampstatistics() || !correctStats) {
      _hasMinimum = false;
      _hasMaximum = false;
      minimum = 0;
      maximum = 0;
    }else{
      const proto::TimestampStatistics& stats = pb.timestampstatistics();
      _hasMinimum = stats.has_minimum();
      _hasMaximum = stats.has_maximum();

      minimum = stats.minimum();
      maximum = stats.maximum();
    }
  }

<<<<<<< HEAD
  void ReaderImpl::updateSelected(const std::list<uint64_t>& ids) {
    if (options.isColumnIdIncluded()) {
      updateSelectedColumnId(ids);
    } else {
      updateSelectedFieldId(ids);
    }
  }

  void ReaderImpl::updateSelectedFieldId(const std::list<uint64_t>& fieldIds) {
    uint64_t childCount = schema->getSubtypeCount();
    for(std::list<uint64_t>::const_iterator i = fieldIds.begin();
        i != fieldIds.end(); ++i) {
      if (*i >= childCount) {
        std::stringstream buffer;
        buffer << "Invalid column selected " << *i << " out of "
               << childCount;
        throw ParseError(buffer.str());
=======
  void ReaderImpl::updateSelectedByFieldId(uint64_t fieldId) {
    if (fieldId < schema->getSubtypeCount()) {
      selectChildren(*schema->getSubtype(fieldId));
    } else {
      std::stringstream buffer;
      buffer << "Invalid column selected " << fieldId << " out of "
             << schema->getSubtypeCount();
      throw ParseError(buffer.str());
    }
  }

  void ReaderImpl::updateSelectedByTypeId(uint64_t typeId) {
    if (typeId < selectedColumns.size()) {
      selectedColumns[typeId] = true;
    } else {
      std::stringstream buffer;
      buffer << "Invalid type id selected " << typeId << " out of "
             << selectedColumns.size();
      throw ParseError(buffer.str());
    }
  }

  void ReaderImpl::updateSelectedByName(const std::string& fieldName) {
    for(size_t field=0; field < schema->getSubtypeCount(); ++field) {
      if (schema->getFieldName(field) == fieldName) {
        selectChildren(*schema->getSubtype(field));
        return;
>>>>>>> 319f94c8
      }
    }
    throw ParseError("Invalid column selected " + fieldName);
  }

  void ReaderImpl::selectChildren(const Type& type) {
    size_t id = static_cast<size_t>(type.getColumnId());
    if (!selectedColumns[id]) {
      selectedColumns[id] = true;
      for(size_t c = id; c <= type.getMaximumColumnId(); ++c){
        selectedColumns[c] = true;
      }
    }
  }

<<<<<<< HEAD
  void ReaderImpl::updateSelectedColumnId(const std::list<uint64_t>& columnIds) {
    std::set<uint64_t> idSet(columnIds.begin(), columnIds.end());
    updateSelectedByIdHelper(schema.get(), idSet);
    if (!idSet.empty()) {
      std::set<uint64_t>::const_iterator begIter = idSet.begin();
      std::set<uint64_t>::const_iterator endIter = idSet.end();
      std::stringstream buffer;
      buffer << "Invalid column selected: ";
      while (begIter != endIter) {
        buffer << *begIter << " "; 
        ++begIter;
      }
      buffer << "out of " << selectedColumns.size();
      throw ParseError(buffer.str());
    }
  }

  bool ReaderImpl::updateSelectedByIdHelper(const Type* type, std::set<uint64_t>& idSet) {
    uint64_t columnId = type->getColumnId();
    std::set<uint64_t>::const_iterator found = idSet.find(columnId);
    if (found != idSet.end()) {
      for (size_t c = columnId;
          c <= type->getMaximumColumnId(); ++c) {
        selectedColumns[c] = true;
        idSet.erase(c);
      }
      return true;
    }
    if (0 == type->getSubtypeCount()) {
      // primitive type, not found in idSet
      return false;
    } else {
      // mark column as selected if any of his subtype is selected.
      bool subtypeSelected = selectedColumns[columnId];
      for (size_t i = 0; i < type->getSubtypeCount(); ++i) {
        subtypeSelected |= updateSelectedByIdHelper(type->getSubtype(i), idSet);
      }
      selectedColumns[columnId] = subtypeSelected;
      return subtypeSelected;
    }
  }

  void ReaderImpl::updateSelected(const std::list<std::string>& fieldNames) {
    uint64_t childCount = schema->getSubtypeCount();
    for(std::list<std::string>::const_iterator i = fieldNames.begin();
        i != fieldNames.end(); ++i) {
      bool foundMatch = false;
      for(size_t field=0; field < childCount; ++field) {
        if (schema->getFieldName(field) == *i) {
          const Type& child = *schema->getSubtype(field);
          for(size_t c = child.getColumnId();
              c <= child.getMaximumColumnId(); ++c){
            selectedColumns[c] = true;
          }
          foundMatch = true;
          break;
        }
      }
      if (!foundMatch) {
        throw ParseError("Invalid column selected " + *i);
      }
=======
  /**
   * Recurses over a type tree and selects the parents of every selected type.
   * @return true if any child was selected.
   */
  bool ReaderImpl::selectParents(const Type& type) {
    size_t id = static_cast<size_t>(type.getColumnId());
    if (selectedColumns[id]) {
      return true;
    }
    bool result = false;
    for(uint64_t c=0; c < type.getSubtypeCount(); ++c) {
      result |= selectParents(*type.getSubtype(c));
>>>>>>> 319f94c8
    }
    selectedColumns[id] = result;
    return result;
  }

}// namespace<|MERGE_RESOLUTION|>--- conflicted
+++ resolved
@@ -87,7 +87,6 @@
   struct ReaderOptionsPrivate {
     ColumnSelection selection;
     std::list<uint64_t> includedColumnIndexes;
-    bool isColumnIdIncluded;
     std::list<std::string> includedColumnNames;
     uint64_t dataStart;
     uint64_t dataLength;
@@ -99,13 +98,7 @@
     std::string serializedTail;
 
     ReaderOptionsPrivate() {
-<<<<<<< HEAD
-      setIndexes = false;
-      setNames = false;
-      isColumnIdIncluded = false;
-=======
       selection = ColumnSelection_NONE;
->>>>>>> 319f94c8
       dataStart = 0;
       dataLength = std::numeric_limits<uint64_t>::max();
       tailLocation = std::numeric_limits<uint64_t>::max();
@@ -146,32 +139,15 @@
     // PASS
   }
 
-<<<<<<< HEAD
-  ReaderOptions& ReaderOptions::include(const std::list<uint64_t>& include,
-          bool isColumnIdIncluded) {
-    privateBits->setIndexes = true;
-=======
   ReaderOptions& ReaderOptions::include(const std::list<uint64_t>& include) {
     privateBits->selection = ColumnSelection_FIELD_IDS;
->>>>>>> 319f94c8
     privateBits->includedColumnIndexes.assign(include.begin(), include.end());
     privateBits->includedColumnNames.clear();
-    privateBits->isColumnIdIncluded = isColumnIdIncluded;
     return *this;
   }
 
-<<<<<<< HEAD
-  bool ReaderOptions::isColumnIdIncluded() {
-    return privateBits->isColumnIdIncluded;
-  }
-
-  ReaderOptions& ReaderOptions::include
-       (const std::list<std::string>& include) {
-    privateBits->setNames = true;
-=======
   ReaderOptions& ReaderOptions::include(const std::list<std::string>& include) {
     privateBits->selection = ColumnSelection_FIELD_NAMES;
->>>>>>> 319f94c8
     privateBits->includedColumnNames.assign(include.begin(), include.end());
     privateBits->includedColumnIndexes.clear();
     return *this;
@@ -1152,13 +1128,6 @@
     void startNextStripe();
     void checkOrcVersion();
     void readMetadata() const;
-<<<<<<< HEAD
-    void updateSelected(const std::list<uint64_t>& Ids);
-    void updateSelectedFieldId(const std::list<uint64_t>& fieldIds);
-    void updateSelectedColumnId(const std::list<uint64_t>& columnIds);
-    bool updateSelectedByIdHelper(const Type* type, std::set<uint64_t>& columnIds);
-    void updateSelected(const std::list<std::string>& fieldNames);
-=======
 
     // Select the columns from the options object
     void updateSelected();
@@ -1176,7 +1145,6 @@
     // For each child of type, select it if one of its children
     // is selected.
     bool selectParents(const Type& type);
->>>>>>> 319f94c8
 
   public:
     /**
@@ -2275,25 +2243,6 @@
     }
   }
 
-<<<<<<< HEAD
-  void ReaderImpl::updateSelected(const std::list<uint64_t>& ids) {
-    if (options.isColumnIdIncluded()) {
-      updateSelectedColumnId(ids);
-    } else {
-      updateSelectedFieldId(ids);
-    }
-  }
-
-  void ReaderImpl::updateSelectedFieldId(const std::list<uint64_t>& fieldIds) {
-    uint64_t childCount = schema->getSubtypeCount();
-    for(std::list<uint64_t>::const_iterator i = fieldIds.begin();
-        i != fieldIds.end(); ++i) {
-      if (*i >= childCount) {
-        std::stringstream buffer;
-        buffer << "Invalid column selected " << *i << " out of "
-               << childCount;
-        throw ParseError(buffer.str());
-=======
   void ReaderImpl::updateSelectedByFieldId(uint64_t fieldId) {
     if (fieldId < schema->getSubtypeCount()) {
       selectChildren(*schema->getSubtype(fieldId));
@@ -2321,7 +2270,6 @@
       if (schema->getFieldName(field) == fieldName) {
         selectChildren(*schema->getSubtype(field));
         return;
->>>>>>> 319f94c8
       }
     }
     throw ParseError("Invalid column selected " + fieldName);
@@ -2337,69 +2285,6 @@
     }
   }
 
-<<<<<<< HEAD
-  void ReaderImpl::updateSelectedColumnId(const std::list<uint64_t>& columnIds) {
-    std::set<uint64_t> idSet(columnIds.begin(), columnIds.end());
-    updateSelectedByIdHelper(schema.get(), idSet);
-    if (!idSet.empty()) {
-      std::set<uint64_t>::const_iterator begIter = idSet.begin();
-      std::set<uint64_t>::const_iterator endIter = idSet.end();
-      std::stringstream buffer;
-      buffer << "Invalid column selected: ";
-      while (begIter != endIter) {
-        buffer << *begIter << " "; 
-        ++begIter;
-      }
-      buffer << "out of " << selectedColumns.size();
-      throw ParseError(buffer.str());
-    }
-  }
-
-  bool ReaderImpl::updateSelectedByIdHelper(const Type* type, std::set<uint64_t>& idSet) {
-    uint64_t columnId = type->getColumnId();
-    std::set<uint64_t>::const_iterator found = idSet.find(columnId);
-    if (found != idSet.end()) {
-      for (size_t c = columnId;
-          c <= type->getMaximumColumnId(); ++c) {
-        selectedColumns[c] = true;
-        idSet.erase(c);
-      }
-      return true;
-    }
-    if (0 == type->getSubtypeCount()) {
-      // primitive type, not found in idSet
-      return false;
-    } else {
-      // mark column as selected if any of his subtype is selected.
-      bool subtypeSelected = selectedColumns[columnId];
-      for (size_t i = 0; i < type->getSubtypeCount(); ++i) {
-        subtypeSelected |= updateSelectedByIdHelper(type->getSubtype(i), idSet);
-      }
-      selectedColumns[columnId] = subtypeSelected;
-      return subtypeSelected;
-    }
-  }
-
-  void ReaderImpl::updateSelected(const std::list<std::string>& fieldNames) {
-    uint64_t childCount = schema->getSubtypeCount();
-    for(std::list<std::string>::const_iterator i = fieldNames.begin();
-        i != fieldNames.end(); ++i) {
-      bool foundMatch = false;
-      for(size_t field=0; field < childCount; ++field) {
-        if (schema->getFieldName(field) == *i) {
-          const Type& child = *schema->getSubtype(field);
-          for(size_t c = child.getColumnId();
-              c <= child.getMaximumColumnId(); ++c){
-            selectedColumns[c] = true;
-          }
-          foundMatch = true;
-          break;
-        }
-      }
-      if (!foundMatch) {
-        throw ParseError("Invalid column selected " + *i);
-      }
-=======
   /**
    * Recurses over a type tree and selects the parents of every selected type.
    * @return true if any child was selected.
@@ -2412,7 +2297,6 @@
     bool result = false;
     for(uint64_t c=0; c < type.getSubtypeCount(); ++c) {
       result |= selectParents(*type.getSubtype(c));
->>>>>>> 319f94c8
     }
     selectedColumns[id] = result;
     return result;
